--- conflicted
+++ resolved
@@ -24,7 +24,8 @@
 	"encoding/binary"
 	"fmt"
 	"io"
-	"math/big"
+
+	"io"
 
 	"github.com/perlin-network/noise/edwards25519"
 	"github.com/perlin-network/noise/skademlia"
@@ -34,10 +35,6 @@
 	"github.com/rs/zerolog"
 	"github.com/valyala/fastjson"
 	"golang.org/x/crypto/blake2b"
-<<<<<<< HEAD
-=======
-	"io"
->>>>>>> f59047e3
 )
 
 type Transaction struct {

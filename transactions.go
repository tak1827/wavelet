package wavelet

import (
	"sync"

	"github.com/perlin-network/wavelet/conf"
	"github.com/perlin-network/wavelet/internal/btree"
	"github.com/pkg/errors"
)

type Transactions struct {
	sync.RWMutex

<<<<<<< HEAD
	buffer    map[TransactionID]*Transaction
	missing   map[TransactionID]uint64
	finalized map[TransactionID]struct{}
	index     *btree.BTree
=======
	buffer  map[TransactionID]*Transaction
	missing map[TransactionID]uint64
	index   btree.BTree
>>>>>>> fba237aa

	latest Block // The latest block height the node is aware of.
}

func NewTransactions(latest Block) *Transactions {
	return &Transactions{
<<<<<<< HEAD
		buffer:    make(map[TransactionID]*Transaction),
		missing:   make(map[TransactionID]uint64),
		finalized: make(map[TransactionID]struct{}),
		index:     btree.New(32),
=======
		buffer:  make(map[TransactionID]*Transaction),
		missing: make(map[TransactionID]uint64),
>>>>>>> fba237aa

		latest: latest,
	}
}

// Add adds a transaction into the node, and indexes it into the nodes mempool
// based on the value BLAKE2b(tx.ID || block.ID).
func (t *Transactions) Add(tx Transaction, verifySignature bool) {
	if verifySignature && !tx.VerifySignature() {
		return
	}

	t.Lock()
	defer t.Unlock()

	t.add(tx)
}

func (t *Transactions) BatchAdd(transactions []Transaction, verifySignature bool) {
	if verifySignature {
		filtered := transactions[:0]

		for i := range transactions {
			if transactions[i].VerifySignature() {
				filtered = append(filtered, transactions[i])
			}
		}

		transactions = filtered
	}

	t.Lock()
	defer t.Unlock()

	for _, tx := range transactions {
		t.add(tx)
	}
}

// BatchUnsafeAdd adds transactions to buffer without adding them to index
// used on node's start
func (t *Transactions) BatchUnsafeAdd(txs []*Transaction) {
	t.Lock()
	defer t.Unlock()

	for _, tx := range txs {
		t.buffer[tx.ID] = tx
	}
}

func (t *Transactions) add(tx Transaction) {
	if t.latest.Index >= tx.Block+uint64(conf.GetPruningLimit()) {
		delete(t.missing, tx.ID)

		return
	}

	if _, exists := t.buffer[tx.ID]; exists {
		return
	}

<<<<<<< HEAD
	if _, finalized := t.finalized[tx.ID]; !finalized {
		t.index.ReplaceOrInsert(mempoolItem{index: tx.ComputeIndex(block), id: tx.ID})
	}

=======
	t.index.Set(tx.ComputeIndex(t.latest.ID), tx.ID)
>>>>>>> fba237aa
	t.buffer[tx.ID] = &tx

	delete(t.missing, tx.ID) // In case the transaction was previously missing, mark it as no longer missing.
}

// MarkMissing marks that the node was expected to have archived a transaction with a specified id, but
// does not have it archived and so needs to have said transaction pulled from the nodes peers.
func (t *Transactions) MarkMissing(id TransactionID) bool {
	t.Lock()
	defer t.Unlock()

	return t.markMissing(id)
}

// BatchMarkFinalized saves batch of transaction ids to finalized index
func (t *Transactions) BatchMarkFinalized(ids ...TransactionID) {
	t.Lock()
	defer t.Unlock()

	for _, id := range ids {
		t.finalized[id] = struct{}{}
	}
}

// BatchMarkMissing is the same as MarkMissing, but it accepts a list of transaction IDs.
// It returns false if at least 1 transaction ID is found missing.
func (t *Transactions) BatchMarkMissing(ids ...TransactionID) bool {
	t.Lock()
	defer t.Unlock()

	var missing bool

	for _, id := range ids {
		if t.markMissing(id) {
			missing = true
		}
	}

	return missing
}

func (t *Transactions) markMissing(id TransactionID) bool {
	_, exists := t.buffer[id]

	if exists {
		return false
	}

	t.missing[id] = t.latest.Index

	return true
}

// ReshufflePending reshuffles all transactions that may be proposed into a new block by recomputing
// the indices of all blocks given an updated block.
//
// It also prunes away transactions that are too stale, based on the index specified of the next
// block. It returns the total number of transactions pruned.
func (t *Transactions) ReshufflePending(next Block) []TransactionID {
	t.Lock()
	defer t.Unlock()

	// Delete mempool entries for transactions in the finalized block.

	for _, id := range next.Transactions {
		t.finalized[id] = struct{}{}
	}

	// Recompute indices of all items in the mempool.
	var updated btree.BTree

	t.index.Scan(func(key []byte, value interface{}) bool {
		id := value.(TransactionID)

<<<<<<< HEAD
		if _, finalized := t.finalized[item.id]; finalized {
=======
		if _, finalized := lookup[id]; finalized {
>>>>>>> fba237aa
			return true
		}

		tx := t.buffer[id]

		if next.Index < tx.Block+uint64(conf.GetPruningLimit()) {
			updated.Set(tx.ComputeIndex(next.ID), id)
		}

		return true
	})

	// Re-insert all mempool items with the recomputed indices.

	t.index = updated

	// Go through the entire transactions index and prune away
	// any transactions that are too old.
	var pruned []TransactionID

	for _, tx := range t.buffer {
		if next.Index >= tx.Block+uint64(conf.GetPruningLimit()) {
			delete(t.buffer, tx.ID)
			delete(t.finalized, tx.ID)

			pruned = append(pruned, tx.ID)
		}
	}

	// Prune any IDs of transactions that we are trying to pull from our peers
	// that have not managed to be pulled for `PruningLimit` blocks.

	for id, height := range t.missing {
		if next.Index >= height+uint64(conf.GetPruningLimit()) {
			delete(t.missing, id)
		}
	}

	// Have all IDs of transactions missing from now on be marked to be missing from
	// a new block height.

	t.latest = next

	return pruned
}

// Has returns whether or not the node is archiving some transaction specified
// by an id.
func (t *Transactions) Has(id TransactionID) bool {
	t.RLock()
	defer t.RUnlock()

	_, exists := t.buffer[id]

	return exists
}

func (t *Transactions) HasPending(block BlockID, id TransactionID) bool {
	t.RLock()
	defer t.RUnlock()

	tx, exists := t.buffer[id]
	if !exists {
		return false
	}

	_, found := t.index.Get(tx.ComputeIndex(block))

	return found
}

// Find searches and returns a transaction by its id if the node has it
// archived.
func (t *Transactions) Find(id TransactionID) *Transaction {
	t.RLock()
	defer t.RUnlock()

	return t.buffer[id]
}

// BatchFind returns an error if one of the id does not exist.
func (t *Transactions) BatchFind(ids []TransactionID) ([]*Transaction, error) {
	t.RLock()
	defer t.RUnlock()

	txs := make([]*Transaction, 0, len(ids))

	for i := range ids {
		tx, exist := t.buffer[ids[i]]
		if !exist {
			return nil, errors.Wrapf(ErrMissingTx, "%x", ids[i])
		}

		txs = append(txs, tx)
	}

	return txs, nil
}

// Len returns the total number of transactions that the node has archived.
func (t *Transactions) Len() int {
	t.RLock()
	defer t.RUnlock()

	return len(t.buffer)
}

// PendingLen returns the number of transactions the node has archived that may be proposed
// into a block.
func (t *Transactions) PendingLen() int {
	t.RLock()
	defer t.RUnlock()

	return t.index.Len()
}

// MissingLen returns the number of transactions that the node is looking to pull from
// its peers.
func (t *Transactions) MissingLen() int {
	t.RLock()
	defer t.RUnlock()

	return len(t.missing)
}

// Iterate iterates through all transactions that the node has archived.
func (t *Transactions) Iterate(fn func(*Transaction) bool) {
	t.RLock()
	defer t.RUnlock()

	for _, tx := range t.buffer {
		if !fn(tx) {
			return
		}
	}
}

// ProposableIDs returns a slice of IDs of transactions that may be wrapped
// into a block that may be proposed to be finalized within the network.
func (t *Transactions) ProposableIDs() []TransactionID {
	t.RLock()
	defer t.RUnlock()

	limit := int(conf.GetBlockTXLimit())
	if t.index.Len() < limit {
		limit = t.index.Len()
	}

	proposable := make([]TransactionID, 0, limit)

	t.index.Scan(func(key []byte, value interface{}) bool {
		id := value.(TransactionID)

		if t.buffer[id].Block <= t.latest.Index+1 {
			proposable = append(proposable, id)
		}

		return len(proposable) < limit
	})

	return proposable
}

// MissingIDs returns a slice of IDs of transactions which the node would
// like to pull from its peers.
func (t *Transactions) MissingIDs() []TransactionID {
	t.RLock()
	defer t.RUnlock()

	missing := make([]TransactionID, 0, len(t.missing))

	for id := range t.missing {
		missing = append(missing, id)
	}

	return missing
}<|MERGE_RESOLUTION|>--- conflicted
+++ resolved
@@ -11,31 +11,19 @@
 type Transactions struct {
 	sync.RWMutex
 
-<<<<<<< HEAD
 	buffer    map[TransactionID]*Transaction
 	missing   map[TransactionID]uint64
 	finalized map[TransactionID]struct{}
-	index     *btree.BTree
-=======
-	buffer  map[TransactionID]*Transaction
-	missing map[TransactionID]uint64
-	index   btree.BTree
->>>>>>> fba237aa
+	index     btree.BTree
 
 	latest Block // The latest block height the node is aware of.
 }
 
 func NewTransactions(latest Block) *Transactions {
 	return &Transactions{
-<<<<<<< HEAD
 		buffer:    make(map[TransactionID]*Transaction),
 		missing:   make(map[TransactionID]uint64),
 		finalized: make(map[TransactionID]struct{}),
-		index:     btree.New(32),
-=======
-		buffer:  make(map[TransactionID]*Transaction),
-		missing: make(map[TransactionID]uint64),
->>>>>>> fba237aa
 
 		latest: latest,
 	}
@@ -97,14 +85,10 @@
 		return
 	}
 
-<<<<<<< HEAD
 	if _, finalized := t.finalized[tx.ID]; !finalized {
-		t.index.ReplaceOrInsert(mempoolItem{index: tx.ComputeIndex(block), id: tx.ID})
-	}
-
-=======
-	t.index.Set(tx.ComputeIndex(t.latest.ID), tx.ID)
->>>>>>> fba237aa
+		t.index.Set(tx.ComputeIndex(t.latest.ID), tx.ID)
+	}
+
 	t.buffer[tx.ID] = &tx
 
 	delete(t.missing, tx.ID) // In case the transaction was previously missing, mark it as no longer missing.
@@ -179,11 +163,7 @@
 	t.index.Scan(func(key []byte, value interface{}) bool {
 		id := value.(TransactionID)
 
-<<<<<<< HEAD
-		if _, finalized := t.finalized[item.id]; finalized {
-=======
-		if _, finalized := lookup[id]; finalized {
->>>>>>> fba237aa
+		if _, finalized := t.finalized[id]; finalized {
 			return true
 		}
 

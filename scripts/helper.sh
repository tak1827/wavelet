#!/bin/bash
# Copyright (c) 2019 Perlin
#
# Permission is hereby granted, free of charge, to any person obtaining a copy of
# this software and associated documentation files (the "Software"), to deal in
# the Software without restriction, including without limitation the rights to
# use, copy, modify, merge, publish, distribute, sublicense, and/or sell copies of
# the Software, and to permit persons to whom the Software is furnished to do so,
# subject to the following conditions:
#
# The above copyright notice and this permission notice shall be included in all
# copies or substantial portions of the Software.
#
# THE SOFTWARE IS PROVIDED "AS IS", WITHOUT WARRANTY OF ANY KIND, EXPRESS OR
# IMPLIED, INCLUDING BUT NOT LIMITED TO THE WARRANTIES OF MERCHANTABILITY, FITNESS
# FOR A PARTICULAR PURPOSE AND NONINFRINGEMENT. IN NO EVENT SHALL THE AUTHORS OR
# COPYRIGHT HOLDERS BE LIABLE FOR ANY CLAIM, DAMAGES OR OTHER LIABILITY, WHETHER
# IN AN ACTION OF CONTRACT, TORT OR OTHERWISE, ARISING FROM, OUT OF OR IN
# CONNECTION WITH THE SOFTWARE OR THE USE OR OTHER DEALINGS IN THE SOFTWARE.

set -eu

# This script loops compiles all the binaries and puts them into a common folder.
# Should run this in the wavelet root directory.
# Params:
#   OS_ARCH     - OS and architecture. Can specify multiple values (e.g. linux-amd64,linux-armv7,linux-arm64,darwin-amd64,windows-amd64).
#   BUILD_BIN   - output directory, should be build/bin/pkg
#   PROJ_DIR    - go package directory, should be github.com/perlin-network/wavelet

# common variables
GIT_COMMIT=$(git rev-parse --short HEAD)
GO_VERSION=$(go version | awk '{print $3}')
BUILD_NETWORK="${BUILD_NETWORK:-testnet}"

# loop through each architecture and build to an output
set -e
for os_arch in $( echo ${OS_ARCH} | tr "," " " ); do
    OS=$(echo "${os_arch}" | cut -d- -f1)
    ARCH=$(echo "${os_arch}" | cut -d- -f2)

    echo "Building binaries for ${os_arch}."

    export GOOS=${OS}

    if [[ "${ARCH}" == 'armv7' ]]; then
        export GOARCH='arm'
        export GOARM=7
    else
        export GOARCH=${ARCH}
    fi

    BINARY_POSTFIX=""
    if [[ "${GOOS}" == 'windows' ]]; then
        BINARY_POSTFIX=".exe"
    fi

    (
        cd cmd/wavelet || exit 1
        CGO_ENABLED=0 go build \
            -a \
            -o ${BUILD_BIN}/${OS}-${ARCH}/wavelet${BINARY_POSTFIX} \
            -ldflags "\
                -X ${PROJ_DIR}/sys.GitCommit=${GIT_COMMIT} \
                -X ${PROJ_DIR}/sys.GoVersion=${GO_VERSION} \
<<<<<<< HEAD
                -X ${PROJ_DIR}/sys.OSArch=${os_arch}" \
=======
                -X ${PROJ_DIR}/sys.OSArch=${os_arch} \
                -X ${PROJ_DIR}/sys.VersionMeta=${BUILD_NETWORK}" \
>>>>>>> be15be9a
            .
    )

    (
        cd cmd/wctl || exit 1
        CGO_ENABLED=0 go build \
            -a \
            -o ${BUILD_BIN}/${OS}-${ARCH}/wctl${BINARY_POSTFIX} \
            -ldflags " \
                -X ${PROJ_DIR}/sys.GitCommit=${GIT_COMMIT} \
                -X ${PROJ_DIR}/sys.GoVersion=${GO_VERSION} \
<<<<<<< HEAD
                -X ${PROJ_DIR}/sys.OSArch=${os_arch}" \
=======
                -X ${PROJ_DIR}/sys.OSArch=${os_arch} \
                -X ${PROJ_DIR}/sys.VersionMeta=${BUILD_NETWORK}" \
>>>>>>> be15be9a
            .
    )

    (
        cd cmd/benchmark || exit 1
        CGO_ENABLED=0 go build \
            -a \
            -o ${BUILD_BIN}/${OS}-${ARCH}/benchmark${BINARY_POSTFIX} \
            -ldflags "\
                -X ${PROJ_DIR}/sys.GitCommit=${GIT_COMMIT} \
                -X ${PROJ_DIR}/sys.GoVersion=${GO_VERSION} \
<<<<<<< HEAD
                -X ${PROJ_DIR}/sys.OSArch=${os_arch}" \
=======
                -X ${PROJ_DIR}/sys.OSArch=${os_arch} \
                -X ${PROJ_DIR}/sys.VersionMeta=${BUILD_NETWORK}" \
>>>>>>> be15be9a
            .
    )

done<|MERGE_RESOLUTION|>--- conflicted
+++ resolved
@@ -32,9 +32,11 @@
 GO_VERSION=$(go version | awk '{print $3}')
 BUILD_NETWORK="${BUILD_NETWORK:-testnet}"
 
+set -e
+
 # loop through each architecture and build to an output
-set -e
-for os_arch in $( echo ${OS_ARCH} | tr "," " " ); do
+export IFS="," 
+for os_arch in ${OS_ARCH}; do
     OS=$(echo "${os_arch}" | cut -d- -f1)
     ARCH=$(echo "${os_arch}" | cut -d- -f2)
 
@@ -62,12 +64,8 @@
             -ldflags "\
                 -X ${PROJ_DIR}/sys.GitCommit=${GIT_COMMIT} \
                 -X ${PROJ_DIR}/sys.GoVersion=${GO_VERSION} \
-<<<<<<< HEAD
-                -X ${PROJ_DIR}/sys.OSArch=${os_arch}" \
-=======
                 -X ${PROJ_DIR}/sys.OSArch=${os_arch} \
                 -X ${PROJ_DIR}/sys.VersionMeta=${BUILD_NETWORK}" \
->>>>>>> be15be9a
             .
     )
 
@@ -79,12 +77,8 @@
             -ldflags " \
                 -X ${PROJ_DIR}/sys.GitCommit=${GIT_COMMIT} \
                 -X ${PROJ_DIR}/sys.GoVersion=${GO_VERSION} \
-<<<<<<< HEAD
-                -X ${PROJ_DIR}/sys.OSArch=${os_arch}" \
-=======
                 -X ${PROJ_DIR}/sys.OSArch=${os_arch} \
                 -X ${PROJ_DIR}/sys.VersionMeta=${BUILD_NETWORK}" \
->>>>>>> be15be9a
             .
     )
 
@@ -96,12 +90,8 @@
             -ldflags "\
                 -X ${PROJ_DIR}/sys.GitCommit=${GIT_COMMIT} \
                 -X ${PROJ_DIR}/sys.GoVersion=${GO_VERSION} \
-<<<<<<< HEAD
-                -X ${PROJ_DIR}/sys.OSArch=${os_arch}" \
-=======
                 -X ${PROJ_DIR}/sys.OSArch=${os_arch} \
                 -X ${PROJ_DIR}/sys.VersionMeta=${BUILD_NETWORK}" \
->>>>>>> be15be9a
             .
     )
 

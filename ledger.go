--- conflicted
+++ resolved
@@ -40,7 +40,6 @@
 	"github.com/perlin-network/wavelet/store"
 	"github.com/perlin-network/wavelet/sys"
 	"github.com/pkg/errors"
-	"github.com/willf/bloom"
 	"golang.org/x/crypto/blake2b"
 	"google.golang.org/grpc"
 	"google.golang.org/grpc/connectivity"
@@ -94,8 +93,6 @@
 	stop     chan struct{}
 	stopWG   sync.WaitGroup
 	cancelGC context.CancelFunc
-
-	transactionIDs *bloom.BloomFilter
 }
 
 type config struct {
@@ -162,8 +159,6 @@
 		logger.Fatal().Err(err).Msg("BUG: COULD NOT FIND GENESIS, OR STORAGE IS CORRUPTED.")
 	}
 
-	transactionIDs := bloom.New(conf.GetBloomFilterM(), conf.GetBloomFilterK())
-
 	finalizer := NewSnowball(WithName("finalizer"))
 	syncer := NewSnowball(WithName("syncer"))
 
@@ -188,8 +183,6 @@
 		fileBuffers:   newFileBufferPool(sys.SyncPooledFileSize, ""),
 
 		sendQuota: make(chan struct{}, 2000),
-
-		transactionIDs: transactionIDs,
 	}
 
 	if !cfg.GCDisabled {
@@ -482,8 +475,8 @@
 	maxIndex = maxIndex.Div(maxIndex, big.NewInt(4))
 
 	proposing := make([]TransactionID, 0)
-	l.mempool.AscendLessThan(maxIndex, func(txID TransactionID) bool {
-		proposing = append(proposing, txID)
+	l.mempool.AscendLessThan(maxIndex, func(tx Transaction) bool {
+		proposing = append(proposing, tx.ID)
 		return true
 	})
 
@@ -671,21 +664,6 @@
 	l.finalizer.Tick(snowballTallies)
 }
 
-<<<<<<< HEAD
-=======
-// rebuildBloomFilter rebuilds the bloom filter which stores the set of
-// transactions in the graph. This method is called after transactions are
-// pruned, as it's not possible to remove items from a bloom filter.
-func (l *Ledger) rebuildBloomFilter() {
-	l.transactionIDs.ClearAll()
-
-	l.mempool.Ascend(func(txID TransactionID) bool {
-		l.transactionIDs.Add(txID[:])
-		return true
-	})
-}
-
->>>>>>> e731f91c
 type outOfSyncVote struct {
 	outOfSync bool
 }

```bash
go run main.go -api.port 9000

# or use a config file
go run main.go -config config.toml --daemon=false
```

```bash
<<<<<<< HEAD
go run main.go -db.path testdb2 -port 3001 -private_key_file random -peers tcp://127.0.0.1:3000
=======
go run main.go --db.path testdb2 --port 3001 --private_key_file random --peers tcp://127.0.0.1:3000
>>>>>>> 7bbda572
```

```bash
# commands [if you just press enter, it'll send a nop transaction]

# Pays a random address should [address] not be specified.
# Pays 1 PERL by default unless [amount] is specified.
p [address] [amount]

# Gives details about your own personal wallet. If [account id] is specified, gives details of another wallet.
w [account id]

# Gives details about a transaction under id [tx id].
tx [tx id]

# Test-deploy a smart contract at a given path.
c [smart contract path here]
```<|MERGE_RESOLUTION|>--- conflicted
+++ resolved
@@ -6,11 +6,7 @@
 ```
 
 ```bash
-<<<<<<< HEAD
-go run main.go -db.path testdb2 -port 3001 -private_key_file random -peers tcp://127.0.0.1:3000
-=======
 go run main.go --db.path testdb2 --port 3001 --private_key_file random --peers tcp://127.0.0.1:3000
->>>>>>> 7bbda572
 ```
 
 ```bash
